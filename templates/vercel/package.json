--- conflicted
+++ resolved
@@ -11,13 +11,8 @@
     "@remix-run/node": "*",
     "@remix-run/react": "*",
     "@remix-run/vercel": "*",
-<<<<<<< HEAD
-    "@vercel/node": "^2.6.2",
-    "isbot": "^3.6.5",
-=======
     "@vercel/node": "^2.10.3",
     "isbot": "^3.6.8",
->>>>>>> 11f2d6b1
     "react": "^18.2.0",
     "react-dom": "^18.2.0"
   },
@@ -25,17 +20,10 @@
     "@remix-run/dev": "*",
     "@remix-run/eslint-config": "*",
     "@remix-run/serve": "*",
-<<<<<<< HEAD
-    "@types/react": "^18.0.25",
-    "@types/react-dom": "^18.0.8",
-    "eslint": "^8.27.0",
-    "typescript": "^5.0.4"
-=======
     "@types/react": "^18.0.35",
     "@types/react-dom": "^18.0.11",
     "eslint": "^8.38.0",
-    "typescript": "^4.9.5"
->>>>>>> 11f2d6b1
+    "typescript": "^5.0.4"
   },
   "engines": {
     "node": ">=14"
