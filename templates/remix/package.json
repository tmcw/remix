--- conflicted
+++ resolved
@@ -19,17 +19,10 @@
   "devDependencies": {
     "@remix-run/dev": "*",
     "@remix-run/eslint-config": "*",
-<<<<<<< HEAD
-    "@types/react": "^18.0.25",
-    "@types/react-dom": "^18.0.8",
-    "eslint": "^8.27.0",
-    "typescript": "^5.0.4"
-=======
     "@types/react": "^18.0.35",
     "@types/react-dom": "^18.0.11",
     "eslint": "^8.38.0",
-    "typescript": "^4.9.5"
->>>>>>> 11f2d6b1
+    "typescript": "^5.0.4"
   },
   "engines": {
     "node": ">=14"
