{
  "name": "@remix-run/dev",
  "version": "1.4.1",
  "description": "Dev tools and CLI for Remix",
  "homepage": "https://remix.run",
  "license": "MIT",
  "repository": {
    "type": "git",
    "url": "https://github.com/remix-run/remix",
    "directory": "packages/remix-dev"
  },
  "bugs": {
    "url": "https://github.com/remix-run/remix/issues"
  },
  "bin": {
    "remix": "cli.js"
  },
  "dependencies": {
    "@babel/core": "7.17.8",
    "@babel/plugin-syntax-jsx": "7.16.7",
    "@babel/preset-typescript": "7.16.7",
    "@esbuild-plugins/node-modules-polyfill": "^0.1.4",
    "@remix-run/server-runtime": "1.4.1",
    "@npmcli/package-json": "^2.0.0",
    "cacache": "^15.0.5",
    "chalk": "^4.1.2",
    "chokidar": "^3.5.1",
    "dotenv": "^16.0.0",
    "esbuild": "0.14.22",
    "esbuild-plugin-cache": "^0.2.9",
    "execa": "^5.1.1",
    "exit-hook": "2.2.1",
    "express": "4.17.3",
    "fast-glob": "3.2.11",
    "fs-extra": "^10.0.0",
    "get-port": "^5.1.1",
    "gunzip-maybe": "^1.4.2",
    "inquirer": "^8.2.1",
    "jscodeshift": "^0.13.1",
    "jsesc": "3.0.2",
<<<<<<< HEAD
    "lodash.camelcase": "^4.3.0",
=======
    "json5": "^2.2.1",
    "lodash": "^4.17.21",
>>>>>>> a9f2dde6
    "lodash.debounce": "^4.0.8",
    "meow": "^7.1.1",
    "minimatch": "^3.0.4",
    "node-fetch": "^2.6.7",
    "ora": "^5.4.1",
    "prettier": "2.6.1",
    "pretty-ms": "^7.0.1",
    "remark-frontmatter": "^4.0.0",
    "remark-mdx-frontmatter": "^1.0.1",
    "semver": "^7.3.5",
    "sort-package-json": "^1.55.0",
    "strip-bom": "^4.0.0",
    "tar-fs": "^2.1.1",
    "tsconfig-paths": "^3.14.0",
    "ws": "^7.4.5",
    "xdm": "^2.0.0"
  },
  "devDependencies": {
    "@parcel/css": "^1.7.3",
    "@types/cacache": "^15.0.0",
    "@types/gunzip-maybe": "^1.4.0",
    "@types/inquirer": "^8.2.0",
<<<<<<< HEAD
    "@types/lodash.camelcase": "^4.3.6",
=======
    "@types/jscodeshift": "^0.11.3",
>>>>>>> a9f2dde6
    "@types/lodash.debounce": "^4.0.6",
    "@types/tar-fs": "^2.0.1",
    "@types/ws": "^7.4.1",
    "esbuild-register": "^3.3.2",
    "msw": "^0.39.2",
    "tiny-invariant": "^1.2.0",
    "type-fest": "^2.12.2"
  }
}<|MERGE_RESOLUTION|>--- conflicted
+++ resolved
@@ -38,12 +38,9 @@
     "inquirer": "^8.2.1",
     "jscodeshift": "^0.13.1",
     "jsesc": "3.0.2",
-<<<<<<< HEAD
-    "lodash.camelcase": "^4.3.0",
-=======
     "json5": "^2.2.1",
     "lodash": "^4.17.21",
->>>>>>> a9f2dde6
+    "lodash.camelcase": "^4.3.0",
     "lodash.debounce": "^4.0.8",
     "meow": "^7.1.1",
     "minimatch": "^3.0.4",
@@ -66,11 +63,8 @@
     "@types/cacache": "^15.0.0",
     "@types/gunzip-maybe": "^1.4.0",
     "@types/inquirer": "^8.2.0",
-<<<<<<< HEAD
+    "@types/jscodeshift": "^0.11.3",
     "@types/lodash.camelcase": "^4.3.6",
-=======
-    "@types/jscodeshift": "^0.11.3",
->>>>>>> a9f2dde6
     "@types/lodash.debounce": "^4.0.6",
     "@types/tar-fs": "^2.0.1",
     "@types/ws": "^7.4.1",
