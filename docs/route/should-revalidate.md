--- conflicted
+++ resolved
@@ -92,15 +92,9 @@
 - `/events/blink-182-united-center-saint-paul--ae3f9`
 - `/events/blink-182-little-caesars-arena-detroit--e87ad`
 
-<<<<<<< HEAD
-```jsx filename=app/routes/events/$slug.tsx
-export async function loader({ params }) {
-  const id = params.slug.split("--")[1];
-=======
 ```tsx filename=app/routes/events/$slug.tsx
 export async function loader({ params }: LoaderArgs) {
-  let id = params.slug.split("--")[1];
->>>>>>> 11f2d6b1
+  const id = params.slug.split("--")[1];
   return loadEvent(id);
 }
 
